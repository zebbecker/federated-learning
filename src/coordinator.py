from xmlrpc.server import SimpleXMLRPCServer, SimpleXMLRPCRequestHandler
from xmlrpc.client import ServerProxy

import numpy as np
import torch
import time
import socket

import worker_model

# Usage: python3 coordinator.py
# (set QP, coordinator IP, and port number in script below)

# @TODO add output if we are unable to achieve quorum percentage.
QUORUM_PERCENTAGE = 0.75

<<<<<<< HEAD
COORDINATOR_IP = "15.156.205.154"  # Public IP that workers should connect to
=======
>>>>>>> 99930cfc
# COORDINATOR_IP = "hopper.bowdoin.edu"
# COORDINATOR_IP = "139.140.215.220"
COORDINATOR_IP = "139.140.197.180"
PORT = 8082

WORKER_STARTING_EPOCHS = 4


def is_equal_dimensions(l1, l2):
    """Helper to compare two lists of tensors"""

    # Check number of tensors
    if len(l1) != len(l2):
        return False

    # Check each tensor size
    for t1, t2 in zip(l1, l2):
        if t1.size() != t2.size():
            return False

    return True


class WorkerInfo:
    """Class to hold info about each worker"""

    def __init__(self, hostname, num_epochs=WORKER_STARTING_EPOCHS):
        self.server = ServerProxy(hostname)
        self.num_epochs = num_epochs
        self.last_push = -1
        self.last_pull = -1
        self.hostname = hostname

    def ping(self):
        """Ping worker to check connection"""
        return self.server.ping()

    def notify(self):
        """Notify worker that update is ready"""
        return self.server.notify()

    def shutdown(self):
        """Notify worker that global training is complete and it should terminate."""
        return self.server.shutdown()


class SimpleCoordinatorServer(SimpleXMLRPCServer):

    def serve_forever(self):
        self.quit = False
        while not self.quit:
            self.handle_request()


# @TODO when we reach max epochs, print something or shutdown gracefully- currently just hangs
class Coordinator:
    def __init__(self, quorum_percentage=QUORUM_PERCENTAGE, max_epochs=1):
        # Initialize weights using worker_model spec, list of tensors
        model = worker_model.model
        self.weights = [param.data for param in model.parameters()]

        # Set up RPC server
<<<<<<< HEAD
        self.server = SimpleXMLRPCServer(
            (socket.gethostbyname(socket.gethostname()), PORT),
=======
        self.server = SimpleCoordinatorServer(
            (COORDINATOR_IP, PORT),
>>>>>>> 99930cfc
            requestHandler=SimpleXMLRPCRequestHandler,
            logRequests=False,
        )

        # State for workers, updates, and training
        self.workers = {}
        self.updates = []
        self.quorum_pct = quorum_percentage
        self.epoch = 1
        self.max_epochs = max_epochs

        # Record accuracy score on test task after each global epoch. Stored as (epoch, score) tuples
        self.accuracy = []
        self.epoch_start_time = time.time()
        self.epoch_end_time = time.time()

    def accept_connection(self, hostname):
        """
        This is the first method that a new worker should call.

        Registers worker with coordinator, storing a WorkerInfo object in the
        workers dictionary with the IP address of the worker as the key.

        The WorkerInfo object establishes a ServerProxy connection to the worker,
        allowing the coordinator to ping it and ensure a functional two way connection.
        """

        print("[FROM " + hostname + "] Accepting new connection")
        # print("Accepting new connection on coordinator from " + hostname)
        worker = WorkerInfo(hostname)
        self.workers[hostname] = worker
        try:
            worker.ping()
        except Exception as e:
            print("Error pinging worker")
            return "Error: Worker not responding"
        return "connected!"

    def send_update(self, hostname):
        """
        Send updated model weights, current epoch, and number of
        assigned local epochs to worker upon request
        """
        self.workers[hostname].last_pull = self.epoch
        raw_weights = [tensor.tolist() for tensor in self.weights]
        return raw_weights, self.epoch, self.workers[hostname].num_epochs

    def receive_update(self, hostname, weights):
        """Receive update from worker"""

        # Check that worker is registered
        if hostname not in self.workers:
            return "Error: Worker not registered"

        # Check that weights are the correct shape
        weights = [torch.FloatTensor(element) for element in weights]
        if not is_equal_dimensions(weights, self.weights):
            return "Error: Incorrect shape for weights"

        # Add update to queue, and update worker state
        self.updates.append(weights)
        self.workers[hostname].last_push = self.epoch

        # @TODO improve load balancing. If no workers are excluded by the quorum protocol, this will continue
        # incrementing for each epoch
        self.workers[hostname].num_epochs += 1  # Assign more work if finished early

        print(f"[FROM: {hostname}] Recieved updated weights for epoch "
            + str(self.workers[hostname].last_push)
        )

        print(
            str(len(self.updates))
            + " of "
            + str(len(self.workers))
            + " recieved. Current response rate: "
            + str(len(self.updates) / len(self.workers))
        )

        # Start new epoch if enough updates have been received
        if len(self.updates) > self.quorum_pct * len(self.workers):
            print(
                "Quorum achieved - ending epoch "
                + str(self.epoch)
                + " with "
                + str(len(self.updates))
                + " updates from "
                + str(len(self.workers))
                + " workers."
            )
            self.epoch_end_time = time.time()
            print(f"Epoch completed in {self.epoch_end_time - self.epoch_start_time} seconds.")
            self.start_new_epoch()

        return "Ok"

    def start_new_epoch(self):
        """Update global weights and start new epoch"""

        # Merge updates into global weights, average across list of tensors
        for i in range(len(self.weights)):
            tensor_stack = torch.stack([update[i] for update in self.updates])
            # @TODO implement weighted means: workers with more data should count more
            self.weights[i] = torch.mean(tensor_stack, dim=0)

        # @TODO test and log accuracy for each epoch here
        self.accuracy.append(
            (self.epoch, None)
        )  # <- put weighted average of worker accuracies in here

        if self.epoch == self.max_epochs:
            # Shutdown server if we've reached max epochs
            print("Training complete")
            # print("Final weights: ", self.weights)
            print("Accuracies per epoch: ", self.accuracy)

            for worker in self.workers.values():
                try:
                    worker.shutdown()
                except Exception as e:
                    print("Error shutting down " + worker.hostname)
            
            self.server.quit = True
            return
        
        # Notify workers of new epoch
        print(f"Starting epoch {self.epoch + 1}. Sending notifications to workers")
        self.epoch_start_time = time.time()
        for worker in self.workers.values():
            try:
                worker.notify()
            except Exception as e:
                print("Error notifying " + worker.hostname + " of new epoch")

            # If worker never even responded to the notification, remove it
            if worker.last_pull != self.epoch:
                del self.workers[worker]

            # If worker never updated, decrease work load
            if worker.last_push != self.epoch:
                worker.num_epochs = max(1, worker.num_epochs // 2)

        # Reset updates and increment epoch
        self.updates = []
        self.epoch += 1

    def handle_disconnect(self, hostname):
        """Remove worker from list of active workers"""
        del self.workers[hostname]
        return "Removed " + hostname + " from active worker list."

    def run(self):
        self.server.register_function(self.accept_connection, "connect")
        self.server.register_function(self.send_update, "get_update")
        self.server.register_function(self.receive_update, "load_update")
        self.server.register_function(self.handle_disconnect, "disconnect")
        print("\n\nCoordinator serving at http://" + COORDINATOR_IP + ":" + str(PORT))
        self.server.serve_forever()


def main():
    coordinator = Coordinator()
    coordinator.run()


if __name__ == "__main__":
    main()<|MERGE_RESOLUTION|>--- conflicted
+++ resolved
@@ -14,10 +14,7 @@
 # @TODO add output if we are unable to achieve quorum percentage.
 QUORUM_PERCENTAGE = 0.75
 
-<<<<<<< HEAD
 COORDINATOR_IP = "15.156.205.154"  # Public IP that workers should connect to
-=======
->>>>>>> 99930cfc
 # COORDINATOR_IP = "hopper.bowdoin.edu"
 # COORDINATOR_IP = "139.140.215.220"
 COORDINATOR_IP = "139.140.197.180"
@@ -80,13 +77,8 @@
         self.weights = [param.data for param in model.parameters()]
 
         # Set up RPC server
-<<<<<<< HEAD
         self.server = SimpleXMLRPCServer(
             (socket.gethostbyname(socket.gethostname()), PORT),
-=======
-        self.server = SimpleCoordinatorServer(
-            (COORDINATOR_IP, PORT),
->>>>>>> 99930cfc
             requestHandler=SimpleXMLRPCRequestHandler,
             logRequests=False,
         )
