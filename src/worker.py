"""Script for Worker Machines to Run

Idea is for workers to connect to coordinator then iteratively train
1. Send introduction to coordinator
2. Initialize model from coordinator's spec
3. Get global update from coordinator
4. Train on local data
5. Send update to coordinator 
6. Go back to step 3 and loop for lifetime of worker

TODO
- Right now Worker assumes that coordinator has connect and update methods
- Need to figure out data formatting, to make sure things are marshalled correctly
- Eventually change data to work with local files
- Eventually add a way to dynamically create model architecture
"""

import sys
import time
import socket
import xmlrpc.client
from xmlrpc.server import SimpleXMLRPCServer
import threading

import torch
import torch.nn as nn
from torchvision.datasets import MNIST
from torch.utils.data import DataLoader
from torchvision import transforms
from torchsummary import summary
from torch.optim import Adam

import numpy as np

import worker_model

PORT = 8083
BATCH_SIZE = 128
LEARNING_RATE = 0.001

# Check if GPU is available, and use if possible, data is sent to "device" later
# device = "cuda" if torch.cuda.is_available() else "cpu"
device = "cpu"

"""
Usage: python3 worker.py coordinator_ip:port worker_ip
"""


class SimpleWorkerServer(SimpleXMLRPCServer):

    def serve_forever(self):
        self.quit = False
        while not self.quit:
            self.handle_request()


class Worker:
    def __init__(self, ip_address, coordinator_hostname):
        # Set up RPC server to receive notifications
        self.hostname = (
            "http://" + ip_address + ":" + str(PORT)
<<<<<<< HEAD
        )  # Public IP address that the coordinator should use to connect

        # self.server = SimpleXMLRPCServer((ip_address, PORT))  # worker server

        # Hackish, but gets the private IP address of the Amazon EC2 machines
        self.server = SimpleXMLRPCServer(
            (socket.gethostbyname(socket.gethostname()), PORT)
        )
=======
        )  # address that worker server is serving on
        self.server = SimpleWorkerServer((ip_address, PORT))  # worker server
>>>>>>> 99930cfc
        self.update_ready = False
        self.active = True

        # Coordinator and Model Stuff
        # Filled in by connect with info from coordinator
        self.coordinator_hostname = coordinator_hostname
        self.coordinator = None
        self.model = None
        self.optimizer = None
        self.loss = None
        self.epochs = 0
        self.global_epoch = 0

        # Set up data using PyTorch DataLoaders
        # Just a helpful object for splitting up data
        self.train_dl = None
        self.test_dl = None

        # Can always switch to local files later,
        # Gonna put this here for now (like every worker has the entire dataset)
        # Set download=True to download files if they are not on machines already
        mnist_train = MNIST(
            "~/data", train=True, download=True, transform=transforms.ToTensor()
        )
        mnist_test = MNIST(
            "~/data", train=False, download=True, transform=transforms.ToTensor()
        )
        self.train_dl = DataLoader(mnist_train, batch_size=BATCH_SIZE, shuffle=True)
        self.test_dl = DataLoader(mnist_test, batch_size=BATCH_SIZE, shuffle=True)

    def connect(self):
        """Establish connection to coordinator"""
        # @TODO we need to make sure that we pass in the public IP here, even if we said that the coordinator is running on the private IP
        print("Worker attemping to connect to " + self.coordinator_hostname)

        # Start up worker server in seperate thread
        self.server.register_function(self.receive_notification, "notify")
        self.server.register_function(self.ping, "ping")
        self.server.register_function(self.shutdown, "shutdown")
        server_thread = threading.Thread(target=self.server.serve_forever)
        server_thread.start()
        print("Started worker server in seperate thread")

        # Connect to host and greet with intro message
        # self.coordinator = xmlrpc.client.ServerProxy(self.hostname)
        self.coordinator = xmlrpc.client.ServerProxy(self.coordinator_hostname)

        try:
            self.coordinator.connect(self.hostname)
            print("Connected to", self.coordinator_hostname)
        except Exception as e:
            print("Error: Unable to connect to", self.coordinator_hostname)
            raise e

        # Initialize model as it is defined in worker_model.py
        self.model = worker_model.model.to(device)
        self.optimizer = Adam(self.model.parameters(), lr=LEARNING_RATE)
        self.loss = nn.CrossEntropyLoss().to(device)

    def update_weights(self, coordinator_weights):
        """Update PyTorch Model from raw weights"""

        old_state = self.model.state_dict()
        new_state = old_state.copy()
        for name, new_weights in zip(old_state, coordinator_weights):
            old_tensor = new_state[name]
            new_tensor = torch.tensor(
                new_weights, dtype=old_tensor.dtype, device=device
            )
            new_state[name] = new_tensor

        self.model.load_state_dict(new_state)

    def train_batch(self, x, y):
        """Given data and labels for a batch, learn better weights"""

        self.optimizer.zero_grad()  # Flush memory
        pred = self.model(x)  # Get predictions
        batch_loss = self.loss(pred, y)  # Compute loss
        batch_loss.backward()  # Compute gradients
        self.optimizer.step()  # Make a GD step
        return batch_loss.detach().cpu().numpy()

    def train(self):
        """Run through local training data for a bit

        Runs for as many epochs as is specified in self.epochs. Each
        epoch is split up into batches for SGD and shuffling the data.
        Returns the new weights for the model as nested list
        """

        # print("Training with data", self.data)
        print("Training ...")
        loss_history = []
        start = time.time()
        for epoch in range(self.epochs):
            print(f"Running Epoch {epoch + 1} of {self.epochs}")
            epoch_losses = []
            for batch in self.train_dl:
                # Check if coordinator has sent an update
                if self.update_ready:
                    return None

                # Train a batch
                # x, y = batch
                # x, y = x.to(device), y.to(device)
            #     batch_loss = self.train_batch(x, y)
            #     epoch_losses.append(batch_loss)

            # epoch_loss = np.mean(epoch_losses)
            # loss_history.append(epoch_loss)

        end = time.time()
        training_time = end - start
        print(
            f"Loss History: {loss_history}"
        )  # Could be useful if we want to plot loss later
        print(f"Training Time: {training_time}")  # Could be useful for tests later

        return [param.data.tolist() for param in self.model.parameters()]

    def receive_notification(self):
        self.update_ready = True
        return "Received Update"

    def ping(self):
        return "pong"

    def shutdown(self):
        self.server.quit = True
        return "shutdown"

    def wait_for_notification(self):
        # Wait for server thread to register an update
        while not self.server.quit and not self.update_ready:
            time.sleep(0.01)

        # Reset update status for later
        self.update_ready = False

    def work(self):
        """Main loop for working with coordinator"""
        while not self.server.quit:
            # Get caught up to date with coordinator
            try:
                update, epoch, num_epochs = self.coordinator.get_update(self.hostname)
                self.update_weights(update)
                self.global_epoch = epoch
                self.epochs = num_epochs
            except Exception as e:
                print(f"Problem while updating: {e}")
                break

            # Train on local data and push contribution
            try:
                print(f"Training for Global Epoch: {self.global_epoch}")
                new_weights = self.train()
                if not new_weights:
                    print("Training interrupted by update")
                else:
                    status = self.coordinator.load_update(self.hostname, new_weights)
                    if status == "Error: Worker not registered":
                        self.connect(self.coordinator_hostname)
                    if status != "Ok":
                        print(f"Coordinator could not use update: {status}")
                        break
                self.wait_for_notification()
            except Exception as e:
                print(f"Problem while training: {e}")
                break

        # Clean up worker server if exited with training issue
        if not self.server.quit:
            self.coordinator.disconnect(self.hostname)
            self.server.quit = True

def main():
    print(f"Running on {device}")
    if len(sys.argv) != 3:
        print("Usage: python worker.py coordinator_ip:port worker_ip")
        sys.exit(1)

    # Get hostname from command line "http://<hostname>:<port>"
    name = sys.argv[1]
    coordinator_hostname = "http://" + name

    worker_ip = sys.argv[2]

    # For debugging
    # coordinator_hostname = "http://139.140.197.180:8082"
    # worker_ip = "hopper.bowdoin.edu"

    worker = Worker(worker_ip, coordinator_hostname)

    try:
        worker.connect()
    except ConnectionRefusedError as e:
        print(f"Couldn't Connect: {e}")

    worker.work()
    print("Training complete. Shutting down.")


if __name__ == "__main__":
    main()<|MERGE_RESOLUTION|>--- conflicted
+++ resolved
@@ -60,7 +60,6 @@
         # Set up RPC server to receive notifications
         self.hostname = (
             "http://" + ip_address + ":" + str(PORT)
-<<<<<<< HEAD
         )  # Public IP address that the coordinator should use to connect
 
         # self.server = SimpleXMLRPCServer((ip_address, PORT))  # worker server
@@ -69,10 +68,6 @@
         self.server = SimpleXMLRPCServer(
             (socket.gethostbyname(socket.gethostname()), PORT)
         )
-=======
-        )  # address that worker server is serving on
-        self.server = SimpleWorkerServer((ip_address, PORT))  # worker server
->>>>>>> 99930cfc
         self.update_ready = False
         self.active = True
 
